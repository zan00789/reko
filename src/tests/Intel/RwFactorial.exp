// fn0C00_0000
// Return size: 2
// Mem0:Mem
// fp:fp
// sp:sp
// cx:cx
// ss:ss
// SCZO:SCZO
// ds:ds
// ax:ax
// Top:Top
// return address size: 2
define fn0C00_0000
fn0C00_0000_entry:
	sp = fp
	// succ:  l0C00_0000
l0C00_0000:
<<<<<<< HEAD
	sp = fp
	Top = 0
=======
>>>>>>> 6409f92e
	cx = 0x0064
	sp = sp - 2
	Mem0[ss:sp:word16] = cx
	call fn0C00_000F (retsize: 2;)
	sp = sp + 0x0002
	SCZO = cond(sp)
	Mem0[ds:0x0064:word16] = ax
	return
	// succ:  fn0C00_0000_exit
fn0C00_0000_exit:
// fn0C00_000F
// Return size: 2
// Mem0:Mem
// fp:fp
// sp:sp
// bp:bp
// ss:ss
// ax:ax
// SZO:SZO
// Z:Z
// dx:dx
// dx_ax:Sequence dx:ax
// SCZO:SCZO
// Top:Top
// return address size: 2
define fn0C00_000F
fn0C00_000F_entry:
	sp = fp
	// succ:  l0C00_000F
l0C00_000F:
<<<<<<< HEAD
	sp = fp
	Top = 0
=======
>>>>>>> 6409f92e
	sp = sp - 2
	Mem0[ss:sp:word16] = bp
	bp = sp
	ax = Mem0[ss:bp + 0x0004:word16]
	ax = ax - 0x0001
	SZO = cond(ax)
	branch Test(EQ,Z) l0C00_0026
	// succ:  l0C00_0018 l0C00_0026
l0C00_0018:
	sp = sp - 2
	Mem0[ss:sp:word16] = ax
	call fn0C00_000F (retsize: 2;)
	sp = sp + 0x0001
	SZO = cond(sp)
	sp = sp + 0x0001
	SZO = cond(sp)
	dx = Mem0[ss:bp + 0x0004:word16]
	dx_ax = dx *s ax
	SCZO = cond(dx_ax)
	goto l0C00_0029
	// succ:  l0C00_0029
l0C00_0026:
	ax = 0x0001
	// succ:  l0C00_0029
l0C00_0029:
	bp = Mem0[ss:sp:word16]
	sp = sp + 2
	return
	// succ:  fn0C00_000F_exit
fn0C00_000F_exit:<|MERGE_RESOLUTION|>--- conflicted
+++ resolved
@@ -13,13 +13,9 @@
 define fn0C00_0000
 fn0C00_0000_entry:
 	sp = fp
+	Top = 0
 	// succ:  l0C00_0000
 l0C00_0000:
-<<<<<<< HEAD
-	sp = fp
-	Top = 0
-=======
->>>>>>> 6409f92e
 	cx = 0x0064
 	sp = sp - 2
 	Mem0[ss:sp:word16] = cx
@@ -48,13 +44,9 @@
 define fn0C00_000F
 fn0C00_000F_entry:
 	sp = fp
+	Top = 0
 	// succ:  l0C00_000F
 l0C00_000F:
-<<<<<<< HEAD
-	sp = fp
-	Top = 0
-=======
->>>>>>> 6409f92e
 	sp = sp - 2
 	Mem0[ss:sp:word16] = bp
 	bp = sp
