--- conflicted
+++ resolved
@@ -3,13 +3,9 @@
 define fn0C00_0000
 fn0C00_0000_entry:
 	sp = fp
+	Top = 0
 	// succ:  l0C00_0000
 l0C00_0000:
-<<<<<<< HEAD
-	sp = fp
-	Top = 0
-=======
->>>>>>> 6409f92e
 	ebx = 0x00000020
 	eax = 0x00000064
 	edx_eax = (int64) eax
