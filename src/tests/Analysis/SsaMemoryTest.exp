fp:fp
    def:  def fp
    uses: sp_2 = fp
sp_2: orig: sp
    def:  sp_2 = fp
    uses: use sp_2
Top_3: orig: Top
    def:  Top_3 = 0
    uses: use Top_3
ds:ds
    def:  def ds
    uses: bx_7 = Mem0[ds:bx + 0x0004:word16]
          cx_8 = Mem0[ds:bx_7 + 0x0002:word16]
          Mem11[ds:bx_7 + 0x0006:word16] = 0x0001
          cx_13 = Mem11[ds:si:word16]
          Mem14[ds:bx_7 + 0x0006:word16] = 0x0000
          cx_15 = Mem14[ds:si:word16]
          Mem18[ds:0x012C:word16] = cx_16
bx:bx
    def:  def bx
    uses: bx_7 = Mem0[ds:bx + 0x0004:word16]
Mem0:Mem
    def:  def Mem0
    uses: bx_7 = Mem0[ds:bx + 0x0004:word16]
          cx_8 = Mem0[ds:bx_7 + 0x0002:word16]
bx_7: orig: bx
    def:  bx_7 = Mem0[ds:bx + 0x0004:word16]
    uses: cx_8 = Mem0[ds:bx_7 + 0x0002:word16]
          Mem11[ds:bx_7 + 0x0006:word16] = 0x0001
          Mem14[ds:bx_7 + 0x0006:word16] = 0x0000
          use bx_7
cx_8: orig: cx
    def:  cx_8 = Mem0[ds:bx_7 + 0x0002:word16]
    uses: SCZO_9 = cond(cx_8 - 0x0000)
SCZO_9: orig: SCZO
    def:  SCZO_9 = cond(cx_8 - 0x0000)
    uses: Z_10 = SLICE(SCZO_9, bool, 2) (alias)
          C_21 = SLICE(SCZO_9, bool, 1) (alias)
          O_23 = SLICE(SCZO_9, bool, 4) (alias)
          S_25 = SLICE(SCZO_9, bool, 0) (alias)
Z_10: orig: Z
    def:  Z_10 = SLICE(SCZO_9, bool, 2) (alias)
    uses: branch Test(NE,Z_10) l0C00_0015
          use Z_10
Mem11: orig: Mem0
    def:  Mem11[ds:bx_7 + 0x0006:word16] = 0x0001
    uses: cx_13 = Mem11[ds:si:word16]
si:si
    def:  def si
    uses: cx_13 = Mem11[ds:si:word16]
          cx_15 = Mem14[ds:si:word16]
cx_13: orig: cx
    def:  cx_13 = Mem11[ds:si:word16]
    uses: cx_16 = PHI((cx_15, l0C00_000B), (cx_13, l0C00_0015))
Mem14: orig: Mem0
    def:  Mem14[ds:bx_7 + 0x0006:word16] = 0x0000
    uses: cx_15 = Mem14[ds:si:word16]
cx_15: orig: cx
    def:  cx_15 = Mem14[ds:si:word16]
    uses: cx_16 = PHI((cx_15, l0C00_000B), (cx_13, l0C00_0015))
cx_16: orig: cx
    def:  cx_16 = PHI((cx_15, l0C00_000B), (cx_13, l0C00_0015))
    uses: Mem18[ds:0x012C:word16] = cx_16
          use cx_16
Mem18: orig: Mem0
    def:  Mem18[ds:0x012C:word16] = cx_16
C_21: orig: C
    def:  C_21 = SLICE(SCZO_9, bool, 1) (alias)
    uses: use C_21
O_23: orig: O
    def:  O_23 = SLICE(SCZO_9, bool, 4) (alias)
    uses: use O_23
S_25: orig: S
    def:  S_25 = SLICE(SCZO_9, bool, 0) (alias)
    uses: use S_25
// fn0C00_0000
// Return size: 2
define fn0C00_0000
fn0C00_0000_entry:
	def fp
	def ds
	def bx
	def Mem0
	def si
	sp_1 = fp
	// succ:  l0C00_0000
l0C00_0000:
<<<<<<< HEAD
	sp_2 = fp
	Top_3 = 0
	bx_7 = Mem0[ds:bx + 0x0004:word16]
	cx_8 = Mem0[ds:bx_7 + 0x0002:word16]
	SCZO_9 = cond(cx_8 - 0x0000)
	Z_10 = SLICE(SCZO_9, bool, 2) (alias)
	C_21 = SLICE(SCZO_9, bool, 1) (alias)
	O_23 = SLICE(SCZO_9, bool, 4) (alias)
	S_25 = SLICE(SCZO_9, bool, 0) (alias)
	branch Test(NE,Z_10) l0C00_0015
=======
	bx_5 = Mem0[ds:bx + 0x0004:word16]
	cx_6 = Mem0[ds:bx_5 + 0x0002:word16]
	SCZO_7 = cond(cx_6 - 0x0000)
	Z_8 = (bool) SCZO_7 (alias)
	branch Test(NE,Z_8) l0C00_0015
>>>>>>> 6409f92e
	// succ:  l0C00_000B l0C00_0015
l0C00_000B:
	Mem14[ds:bx_7 + 0x0006:word16] = 0x0000
	cx_15 = Mem14[ds:si:word16]
	goto l0C00_001C
	// succ:  l0C00_001C
l0C00_0015:
	Mem11[ds:bx_7 + 0x0006:word16] = 0x0001
	cx_13 = Mem11[ds:si:word16]
	// succ:  l0C00_001C
l0C00_001C:
	cx_16 = PHI((cx_15, l0C00_000B), (cx_13, l0C00_0015))
	Mem18[ds:0x012C:word16] = cx_16
	return
	// succ:  fn0C00_0000_exit
fn0C00_0000_exit:
	use bx_7
	use C_21
	use cx_16
	use O_23
	use S_25
	use sp_2
	use Top_3
	use Z_10
<|MERGE_RESOLUTION|>--- conflicted
+++ resolved
@@ -82,12 +82,10 @@
 	def bx
 	def Mem0
 	def si
-	sp_1 = fp
+	sp_2 = fp
+	Top_3 = 0
 	// succ:  l0C00_0000
 l0C00_0000:
-<<<<<<< HEAD
-	sp_2 = fp
-	Top_3 = 0
 	bx_7 = Mem0[ds:bx + 0x0004:word16]
 	cx_8 = Mem0[ds:bx_7 + 0x0002:word16]
 	SCZO_9 = cond(cx_8 - 0x0000)
@@ -96,13 +94,6 @@
 	O_23 = SLICE(SCZO_9, bool, 4) (alias)
 	S_25 = SLICE(SCZO_9, bool, 0) (alias)
 	branch Test(NE,Z_10) l0C00_0015
-=======
-	bx_5 = Mem0[ds:bx + 0x0004:word16]
-	cx_6 = Mem0[ds:bx_5 + 0x0002:word16]
-	SCZO_7 = cond(cx_6 - 0x0000)
-	Z_8 = (bool) SCZO_7 (alias)
-	branch Test(NE,Z_8) l0C00_0015
->>>>>>> 6409f92e
 	// succ:  l0C00_000B l0C00_0015
 l0C00_000B:
 	Mem14[ds:bx_7 + 0x0006:word16] = 0x0000
