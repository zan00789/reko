--- conflicted
+++ resolved
@@ -107,16 +107,11 @@
 	def ds
 	def Mem0
 	def di
-	sp_1 = fp
+	sp_2 = fp
+	Top_3 = 0
 	// succ:  l0C00_0000
 l0C00_0000:
-<<<<<<< HEAD
-	sp_2 = fp
-	Top_3 = 0
 	bx_5 = si
-=======
-	bx_3 = si
->>>>>>> 6409f92e
 	goto l0C00_001A
 	// succ:  l0C00_001A
 l0C00_0005:
@@ -269,16 +264,11 @@
 	def ds
 	def Mem0
 	def di
-	sp_1 = fp
+	sp_2 = fp
+	Top_3 = 0
 	// succ:  l0C00_0000
 l0C00_0000:
-<<<<<<< HEAD
-	sp_2 = fp
-	Top_3 = 0
 	bx_5 = si
-=======
-	bx_3 = si
->>>>>>> 6409f92e
 	goto l0C00_001A
 	// succ:  l0C00_001A
 l0C00_0005:
